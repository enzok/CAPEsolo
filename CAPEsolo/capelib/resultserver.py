--- conflicted
+++ resolved
@@ -337,11 +337,7 @@
         try:
             self.fd = open_inclusive(self.logpath)
         except OSError as e:
-<<<<<<< HEAD
-            log.error("Faile to open live log analysis.log: %s", e)
-=======
             log.error("Failed to open live log analysis.log: %s", e)
->>>>>>> 658ed10a
             return
 
         log.debug("Live log analysis.log initialized")
