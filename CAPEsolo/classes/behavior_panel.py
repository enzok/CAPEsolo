import textwrap
from pathlib import Path

import wx
import wx.grid as gridlib

from CAPEsolo.capelib.behavior import BehaviorAnalysis
from CAPEsolo.capelib.utils import convert_to_printable

from .custom_grid import CopyableGrid
from .key_event import KeyEventHandlerMixin

BACKGNDCLR = {
    "filesystem": (255, 227, 197),
    "registry": (255, 197, 197),
    "process": (197, 224, 255),
    "threading": (211, 224, 255),
    "services": (204, 197, 255),
    "device": (211, 197, 204),
    "network": (211, 255, 197),
    "socket": (211, 255, 197),
    "synchronization": (249, 197, 255),
    "browser": (223, 255, 223),
    "crypto": (240, 242, 197),
    "system": (255, 252, 197),
    "hooking": (240, 240, 240),
    "misc": (200, 200, 200),
    "all": (255, 255, 255),
}


class Options:
    def __init__(self):
        self.analysis_call_limit = None
        self.ram_boost = None


class BehaviorPanel(wx.Panel, KeyEventHandlerMixin):
    def __init__(self, parent):
        super(BehaviorPanel, self).__init__(parent)
        self.analysisDir = parent.analysisDir
        self.results = parent.results
        self.BindKeyEvents()
        self.behaviorComplete = False
        self.mycalls = []
        self.filter = ""
        self.category = "all"
        self.numcalls = 0
        self.current_page = 1
        self.items_per_page = 100
        self.InitUI()

    def InitUI(self):
        vbox = wx.BoxSizer(wx.VERTICAL)

        vbox.AddSpacer(10)
        self.behaviorButton = wx.Button(self, label="Generate Behavior Results")
        self.behaviorButton.Bind(wx.EVT_BUTTON, self.GenerateBehavior)
        self.behaviorButton.Disable()
        vbox.Add(self.behaviorButton, proportion=0, border=5)

        self.hbox = wx.BoxSizer(wx.HORIZONTAL)
        self.categoryDropdown = wx.ComboBox(self, style=wx.CB_READONLY)
        self.hbox.Add(
            self.categoryDropdown, proportion=1, flag=wx.EXPAND | wx.RIGHT, border=5
        )
        self.categoryDropdown.Bind(wx.EVT_COMBOBOX, self.OnCatView)
        vbox.Add(
            wx.StaticText(self, label="Categories:"), flag=wx.LEFT | wx.TOP, border=5
        )
        vbox.Add(self.hbox, flag=wx.EXPAND | wx.LEFT | wx.RIGHT | wx.BOTTOM, border=5)
        self.hbox2 = wx.BoxSizer(wx.HORIZONTAL)
        self.processDropdown = wx.ComboBox(self, style=wx.CB_READONLY)
        self.hbox2.Add(
            self.processDropdown, proportion=1, flag=wx.EXPAND | wx.RIGHT, border=5
        )
        self.processDropdown.Bind(wx.EVT_COMBOBOX, self.OnProcView)
        vbox.Add(
            wx.StaticText(self, label="Processes:"), flag=wx.LEFT | wx.TOP, border=5
        )
        vbox.Add(self.hbox2, flag=wx.EXPAND | wx.LEFT | wx.RIGHT | wx.BOTTOM, border=5)

        self.resultsWindow = wx.TextCtrl(self, style=wx.TE_MULTILINE | wx.TE_READONLY)
        vbox.Add(
            self.resultsWindow,
            proportion=1,
            flag=wx.EXPAND | wx.LEFT | wx.RIGHT | wx.BOTTOM,
            border=5,
        )
        vbox.Add(wx.StaticText(self, label="Calls:"), flag=wx.LEFT | wx.TOP, border=5)

        collapsePane = wx.CollapsiblePane(self, label="API Categories")
        collapsePane.Bind(wx.EVT_COLLAPSIBLEPANE_CHANGED, self.OnPaneChanged)
        vbox.Add(collapsePane, 0, wx.ALL | wx.EXPAND, 5)

        pane = collapsePane.GetPane()
        paneBox = wx.BoxSizer(wx.VERTICAL)

        panehBox1 = wx.BoxSizer(wx.HORIZONTAL)

        self.tid = wx.TextCtrl(pane, size=wx.Size(100, -1), style=wx.TE_PROCESS_ENTER)
        self.tidButton = wx.Button(pane, label="Filter Thread ID")
        self.tidButton.Bind(wx.EVT_BUTTON, self.OnTidFilterButtonClick)

        self.api = wx.TextCtrl(pane, style=wx.TE_PROCESS_ENTER)
        self.apiFilterButton = wx.Button(pane, label="Filter API")
        self.apiFilterButton.Bind(wx.EVT_BUTTON, self.OnApiFilterButtonClick)

        panehBox1.Add(self.tid, flag=wx.ALL, border=5)
        panehBox1.Add(self.tidButton, flag=wx.ALL, border=5)
        self.tidButton.Disable()

        panehBox1.Add(self.api, proportion=1, flag=wx.EXPAND | wx.ALL, border=5)
        panehBox1.Add(self.apiFilterButton, flag=wx.ALL, border=5)
        self.apiFilterButton.Disable()

        panehBox2 = wx.WrapSizer(wx.HORIZONTAL)

        apiButtonFont = wx.Font(
            8, wx.FONTFAMILY_DEFAULT, wx.FONTSTYLE_NORMAL, wx.FONTWEIGHT_NORMAL
        )

        for key, rgbColor in BACKGNDCLR.items():
            apiButton = wx.Button(pane, label=key)
            apiButton.SetBackgroundColour(wx.Colour(rgbColor))
            apiButton.SetFont(apiButtonFont)
            apiButton.Bind(wx.EVT_BUTTON, self.OnApiCategoryClick)
            panehBox2.Add(apiButton, 0, wx.ALL, 5)

        paneBox.Add(panehBox1, flag=wx.EXPAND | wx.ALL, border=5)
        paneBox.Add(panehBox2, flag=wx.EXPAND | wx.ALL, border=5)

        pane.SetSizer(paneBox)
        paneBox.Layout()

        self.grid = CopyableGrid(self, 0, 8)
        columnLabels = [
            "Time",
            "TID",
            "Caller",
            "API",
            "Arguments",
            "Status",
            "Return",
            "Repeated",
        ]
        for i, label in enumerate(columnLabels):
            self.grid.SetColLabelValue(i, label)
            self.grid.SetColLabelAlignment(wx.ALIGN_CENTRE, wx.ALIGN_CENTRE)

        for col in range(self.grid.GetNumberCols()):
            attr = gridlib.GridCellAttr()
            attr.SetAlignment(wx.ALIGN_CENTRE, wx.ALIGN_CENTRE)
            self.grid.SetColAttr(col, attr)

        self.grid.SetColAttr(4, attr.SetAlignment(wx.ALIGN_LEFT, wx.ALIGN_CENTRE))
        self.grid.SetColAttr(8, attr.SetAlignment(wx.ALIGN_CENTRE, wx.ALIGN_CENTRE))
        self.grid.SetRowLabelSize(0)
        self.grid.EnableEditing(False)

        self.grid.Hide()
        vbox.Add(
            self.grid,
            proportion=1,
            flag=wx.EXPAND | wx.LEFT | wx.RIGHT | wx.BOTTOM,
            border=5,
        )

        self.pagination_sizer = wx.BoxSizer(wx.HORIZONTAL)

        self.first_page_button = wx.Button(self, label="<<")
        self.first_page_button.Bind(wx.EVT_BUTTON, self.OnFirstPage)
        self.first_page_button.Disable()
        self.pagination_sizer.Add(self.first_page_button, 0, wx.ALL, 5)

        self.prev_button = wx.Button(self, label="Previous")
        self.prev_button.Bind(wx.EVT_BUTTON, self.OnPrevPage)
        self.prev_button.Disable()
        self.pagination_sizer.Add(self.prev_button, 0, wx.ALL, 5)

        self.page_label = wx.StaticText(self, label="Page 1 of 1")
        self.pagination_sizer.Add(self.page_label, 0, wx.ALL | wx.CENTER, 5)

        self.page_input = wx.TextCtrl(
<<<<<<< HEAD
            self, value="1", size=(50, -1), style=wx.TE_PROCESS_ENTER
=======
            self, value="1", size=wx.Size(50, -1), style=wx.TE_PROCESS_ENTER
>>>>>>> 658ed10a
        )
        self.page_input.Bind(wx.EVT_TEXT_ENTER, self.OnGoToPage)
        self.pagination_sizer.Add(self.page_input, 0, wx.ALL, 5)

        self.go_button = wx.Button(self, label="Go")
        self.go_button.Bind(wx.EVT_BUTTON, self.OnGoToPage)
        self.pagination_sizer.Add(self.go_button, 0, wx.ALL, 5)

        self.next_button = wx.Button(self, label="Next")
        self.next_button.Bind(wx.EVT_BUTTON, self.OnNextPage)
        self.next_button.Disable()
        self.pagination_sizer.Add(self.next_button, 0, wx.ALL, 5)

        self.last_page_button = wx.Button(self, label=">>")
        self.last_page_button.Bind(wx.EVT_BUTTON, self.OnLastPage)
        self.last_page_button.Disable()
        self.pagination_sizer.Add(self.last_page_button, 0, wx.ALL, 5)

        self.items_per_page_choices = [25, 50, 100, 500, 1000, 10000]
        self.items_per_page_dropdown = wx.ComboBox(
            self, value=str(self.items_per_page), choices=[str(c) for c in self.items_per_page_choices], style=wx.CB_READONLY
        )
        self.items_per_page_dropdown.Bind(wx.EVT_COMBOBOX, self.OnItemsPerPageChange)
        self.pagination_sizer.Add(
            wx.StaticText(self, label="Calls per page:"), 0, wx.ALL | wx.CENTER, 5
        )
        self.pagination_sizer.Add(self.items_per_page_dropdown, 0, wx.ALL, 5)

        self.max_button = wx.Button(self, label="Max")
        self.max_button.Bind(wx.EVT_BUTTON, self.OnMax)
        self.pagination_sizer.Add(self.max_button, 0, wx.ALL, 5)

        vbox.Add(self.pagination_sizer, 0, wx.CENTER | wx.BOTTOM, 5)
        self.pagination_sizer.Hide(True)

        self.SetSizer(vbox)
        vbox.Fit(self)

    def OnMax(self, event):
        self.items_per_page = self.numcalls
        self.current_page = 1
        self.AddTableData()

    def OnTidFilterButtonClick(self, event):
        self.filterKey = "thread_id"
        self.filter = self.tid.GetValue()
        self.AddTableData()

    def OnApiFilterButtonClick(self, event):
        self.filterKey = "api"
        self.filter = self.api.GetValue()
        self.AddTableData()

    def OnPaneChanged(self, event):
        self.Layout()

    def OnApiCategoryClick(self, event):
        button = event.GetEventObject()
        self.category = button.GetLabel()
        self.AddTableData()

    def UpdateGenerateButtonState(self):
        logsDir = Path(self.analysisDir) / "logs"
        if logsDir.exists() and any(logsDir.iterdir()) and not self.behaviorComplete:
            self.behaviorButton.Enable()
        else:
            self.behaviorButton.Disable()

    def GenerateBehavior(self, event):
        popup = wx.ProgressDialog(
            "Generating Behavior",
            "Please wait...",
            maximum=100,
            parent=self,
            style=wx.PD_APP_MODAL | wx.PD_AUTO_HIDE,
        )
        popup.Update(0)
        options = Options()
        options.analysis_call_limit = 0
        options.ram_boost = True
        behavior = BehaviorAnalysis()
        behavior.set_path(self.analysisDir)
        behavior.set_options(options)
        self.results["behavior"] = behavior.run()
        self.LoadResultCategories()
        self.LoadResultProcesses()
        self.behaviorButton.Disable()
        popup.Update(100)
        popup.Destroy()
        self.tidButton.Enable()
        self.apiFilterButton.Enable()
        self.behaviorComplete = True

    def LoadResultProcesses(self):
        processes = self.results.get("behavior", {}).get("processes", [])
        self.processDropdown.Append("<Select process>")
        self.processDropdown.SetSelection(0)
        for process in processes:
            proc = (
                f'{process.get("process_id", "")}:{process.get("process_name", None)}'
            )
            self.processDropdown.Append(proc)

    def LoadResultCategories(self):
        categories = self.results.get("behavior", {}).keys()
        self.categoryDropdown.Append("<Select category>")
        self.categoryDropdown.SetSelection(0)
        for category in categories:
            if "processes" not in category:
                self.categoryDropdown.Append(category)

    def OnCatView(self, event):
        selectedCategory = self.categoryDropdown.GetValue()
        if not selectedCategory or selectedCategory == "<Select process>":
            wx.MessageBox(
                "Please select a category dropdown.",
                "No Category Selected",
                wx.OK | wx.ICON_WARNING,
            )
            return
        results = self.GetCatBehavior(selectedCategory)
        self.Display(results, selectedCategory)
        if isinstance(self.GetParent(), wx.Frame):
            self.GetParent().Fit()
            self.GetParent().Layout()

    def OnProcView(self, event):
        selectedProcess = self.processDropdown.GetValue()
        if not selectedProcess or selectedProcess == "<Select process>":
            wx.MessageBox(
                "Please select a process dropdown.",
                "No Process Selected",
                wx.OK | wx.ICON_WARNING,
            )
            return
        results = self.GetProcBehavior(selectedProcess)
        self.Display(results, "process")

    def GetCatBehavior(self, category):
        results = self.results.get("behavior", {}).get(category) or "No results"
        return results

    def GetProcBehavior(self, process):
        pid = process.split(":")[0]
        for proc in self.results.get("behavior", {}).get("processes", []):
            if int(pid) == proc.get("process_id"):
                return proc

    def ViewData(self, data, indent=0, depthLimit=10):
        lines = []
        prefix = " " * indent

        if depthLimit <= 0:
            lines.append(f"{prefix}...")
            return "\n".join(lines)

        if isinstance(data, dict):
            for key, value in data.items():
                lines.append(f"{prefix}{key}:")
                lines.extend(
                    self.ViewData(value, indent + 4, depthLimit - 1).splitlines()
                )
        elif isinstance(data, list):
            for item in data:
                lines.extend(
                    self.ViewData(item, indent + 4, depthLimit - 1).splitlines()
                )
        elif isinstance(data, bytes):
            try:
                decoded = data.decode("utf-8")
                lines.append(f"{prefix}Binary String: '{decoded}'")
            except UnicodeDecodeError:
                lines.append(f"{prefix}Binary String: <binary data>")
        else:
            lines.append(f"{prefix}{data}")

        return "\n".join(lines)

    def GetArguments(self, data):
        args = []
        argsdata = data.get("arguments", [])
        for arg in argsdata:
            raw = arg.get("value")
            if isinstance(raw, str):
                if len(raw) > 64:
                    raw = "\n".join(
                        textwrap.wrap(
                            raw,
                            width=64,
                            break_long_words=True,
                            replace_whitespace=False,
                        )
                    )
            args.append(f' {arg.get("name")}: {raw}')
        return args

    def Display(self, data, dataType):
        if dataType == "process":
            height = 5 * self.resultsWindow.GetCharHeight()
            self.resultsWindow.SetSizeHints(-1, -1, -1, height)
            self.resultsWindow.SetMinSize((1, height))
            self.pagination_sizer.Show(True)
            self.grid.Show()
            self.Layout()
            self.ViewProcess(data)
            self.ApplyAlternateRowShading()
        elif dataType == "processtree":
            height = 15 * self.resultsWindow.GetCharHeight()
            self.resultsWindow.SetSizeHints(-1, -1, -1, height)
            self.ViewProcessTree(data)
        else:
            height = 15 * self.resultsWindow.GetCharHeight()
            self.resultsWindow.SetSizeHints(-1, -1, -1, height)
            self.resultsWindow.SetValue(self.ViewData(data))

    def GetCmdLine(self, cmdline, modulepath):
        if cmdline.startswith('"'):
            splitcmdline = cmdline[cmdline[1:].index('"') + 2 :].split()
            argv0 = cmdline[: cmdline[1:].index('"') + 1].lower()
            if modulepath.lower() in argv0:
                cmdline = " ".join(splitcmdline).strip()
        elif cmdline:
            splitcmdline = cmdline.split()
            if splitcmdline:
                argv0 = splitcmdline[0].lower()
                if modulepath.lower() in argv0:
                    cmdline = " ".join(splitcmdline[1:]).strip()
        if len(cmdline) >= 200 + 15:
            cmdline = cmdline[:200] + " ...(truncated)"

        return convert_to_printable(cmdline)

    def PrintProcessTree(self, processes, indent=0):
        processInfo = ""
        for process in processes:
            modulepath = process.get("module_path", "")
            cmdline = process.get("environ", {}).get("CommandLine", "")
            if cmdline:
                cmdline = self.GetCmdLine(cmdline, modulepath)
            processInfo += f'{" " * indent}\u2022 {process.get("name")} {process.get("pid")} {cmdline}\n'
            for child in process.get("children", []):
                processInfo += self.PrintProcessTree([child], indent + 4)

        return processInfo

    def ViewProcessTree(self, data):
        output = self.PrintProcessTree(data)
        self.resultsWindow.SetValue(output)

    def ViewProcess(self, data):
        output = [
            f'Process Id: {data.get("process_id")}',
            f'Process Name: {data.get("process_name")}',
            f'Parent Id: {data.get("parent_id")}',
            f'Module Path: {data.get("module_path")}',
        ]
        self.resultsWindow.SetValue("\n".join(output))
        mycalls = []
        try:
            for call in data.get("calls", []):
                mycalls.append(call)
        except Exception:
            return

        self.mycalls = mycalls
        self.current_page = 1
        self.AddTableData()

    def ClearGrid(self):
        self.grid.ClearGrid()
        rows = self.grid.GetNumberRows()
        if rows > 0:
            self.grid.DeleteRows(0, rows)

    def AddTableData(self):
        if self.filter:
            mycalls = self.GetCallsFilter()
        else:
            mycalls = self.GetCalls()

        self.numcalls = len(mycalls)
        self.UpdatePaginationControls()
        self.ClearGrid()

        start_index = (self.current_page - 1) * self.items_per_page
        end_index = start_index + self.items_per_page
        paginated_calls = mycalls[start_index:end_index]

        for i, call in enumerate(paginated_calls):
            category = call.get("category", "none")
            self.grid.AppendRows(1)
            self.grid.SetCellValue(i, 0, call.get("timestamp", ""))
            self.grid.SetCellValue(i, 1, str(call.get("thread_id", "")))

            caller = f'{call.get("parentcaller", "")}\n{call.get("caller", "")}'
            self.grid.SetCellValue(i, 2, caller)

            apiName = call.get("api", "")
            self.grid.SetCellValue(i, 3, apiName)

            args = self.GetArguments(call)
            arguments = "\n".join(args)
            self.grid.SetCellValue(i, 4, arguments)

            status = "Success" if call.get("status", "") else "Failure"
            self.grid.SetCellValue(i, 5, status)

            returnVal = str(call.get("return", ""))
            if call.get("pretty_return", ""):
                returnVal = call.get("pretty_return")

            self.grid.SetCellValue(i, 6, returnVal)
            self.grid.SetCellValue(i, 7, str(call.get("repeated", "")))

            color = wx.Colour(BACKGNDCLR.get(category, (255, 255, 255)))
            self.ApplyBackgroundColor(i, color)

        self.grid.AutoSizeColumns()
        self.grid.AutoSizeRows()

    def ApplyBackgroundColor(self, row, color):
        for col in range(self.grid.GetNumberCols()):
            self.grid.SetCellBackgroundColour(row, col, color)
        self.grid.ForceRefresh()

    def ApplyAlternateRowShading(self):
        numRows = self.grid.GetNumberRows()
        lightGrey = wx.Colour(240, 240, 240)

        for row in range(numRows):
            if row % 2 == 0:
                attr = gridlib.GridCellAttr()
                attr.SetBackgroundColour(lightGrey)
                self.grid.SetRowAttr(row, attr)
        self.grid.ForceRefresh()

    def GetCalls(self):
        if self.category == "all":
            return self.mycalls
        return [
            d for d in self.mycalls if "category" in d and d["category"] == self.category
        ]

    def GetCallsFilter(self):
        key = self.filterKey
        return [d for d in self.mycalls if key in d and d[key].lower() == self.filter.lower()]

    def UpdatePaginationControls(self):
        total_pages = (self.numcalls + self.items_per_page - 1) // self.items_per_page
        self.page_label.SetLabel(f"Page {self.current_page} of {total_pages}")
        self.first_page_button.Enable(self.current_page > 1)
        self.prev_button.Enable(self.current_page > 1)
        self.next_button.Enable(self.current_page < total_pages)
        self.last_page_button.Enable(self.current_page < total_pages)
        self.page_input.SetValue(str(self.current_page))

        self.Layout()

    def OnPrevPage(self, event):
        if self.current_page > 1:
            self.current_page -= 1
            self.AddTableData()

    def OnNextPage(self, event):
        total_pages = (self.numcalls + self.items_per_page - 1) // self.items_per_page
        if self.current_page < total_pages:
            self.current_page += 1
            self.AddTableData()

    def OnItemsPerPageChange(self, event):
        new_value = int(self.items_per_page_dropdown.GetValue())
        if new_value in self.items_per_page_choices:
            self.items_per_page = new_value
            self.current_page = 1
            self.AddTableData()

    def OnFirstPage(self, event):
        self.current_page = 1
        self.AddTableData()

    def OnLastPage(self, event):
        total_pages = (self.numcalls + self.items_per_page - 1) // self.items_per_page
        self.current_page = total_pages
        self.AddTableData()

    def OnGoToPage(self, event):
        total_pages = (self.numcalls + self.items_per_page - 1) // self.items_per_page
        try:
            page_num = int(self.page_input.GetValue())
            if 1 <= page_num <= total_pages:
                self.current_page = page_num
                self.AddTableData()
            else:
                wx.MessageBox(
                    f"Page number must be between 1 and {total_pages}.",
                    "Invalid Page Number",
                    wx.OK | wx.ICON_ERROR,
                )
        except ValueError:
            wx.MessageBox(
                "Please enter a valid integer page number.",
                "Invalid Input",
                wx.OK | wx.ICON_ERROR
            )<|MERGE_RESOLUTION|>--- conflicted
+++ resolved
@@ -182,11 +182,7 @@
         self.pagination_sizer.Add(self.page_label, 0, wx.ALL | wx.CENTER, 5)
 
         self.page_input = wx.TextCtrl(
-<<<<<<< HEAD
-            self, value="1", size=(50, -1), style=wx.TE_PROCESS_ENTER
-=======
             self, value="1", size=wx.Size(50, -1), style=wx.TE_PROCESS_ENTER
->>>>>>> 658ed10a
         )
         self.page_input.Bind(wx.EVT_TEXT_ENTER, self.OnGoToPage)
         self.pagination_sizer.Add(self.page_input, 0, wx.ALL, 5)
