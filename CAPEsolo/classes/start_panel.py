--- conflicted
+++ resolved
@@ -105,11 +105,7 @@
         self.curDir = True
         self.manualExecution = False
         self.enforceTimeout = False
-<<<<<<< HEAD
-        self.debugger_controls = {}
-=======
         self.debuggerControls = {}
->>>>>>> 658ed10a
         self.analysisDir = parent.analysisDir
         self.analysisLogPath = os.path.join(parent.analysisDir, "analysis.log")
         self.package = ""
@@ -117,11 +113,8 @@
         self.targetFile = GetPreviousTarget(self.analysisDir)
         self.parent.targetFile = self.targetFile
         self.timer = None
-<<<<<<< HEAD
-=======
         self.idbg = False
         self.dbgConsole = None
->>>>>>> 658ed10a
         self.InitUi()
         self.LoadAnalysisConfFile()
         self.Bind(EVT_ANALYZER_COMPLETE, self.OnAnalyzerComplete)
@@ -195,11 +188,7 @@
         )
         self.enforceTimeoutCheckbox.SetValue(False)
         msLabel = wx.StaticText(self, label=" seconds")
-<<<<<<< HEAD
-        self.timeoutInput = wx.TextCtrl(self, size=(50, -1), value="200")
-=======
         self.timeoutInput = wx.TextCtrl(self, size=wx.Size(50, -1), value="200")
->>>>>>> 658ed10a
         hboxTimeout.Add(
             self.enforceTimeoutCheckbox,
             flag=wx.RIGHT | wx.ALIGN_CENTER_VERTICAL,
@@ -211,22 +200,14 @@
         self.minhook.Bind(wx.EVT_CHECKBOX, self.OnMinhookChecked)
         self.free = wx.CheckBox(self, label="free")
         self.free.Bind(wx.EVT_CHECKBOX, self.OnZerohookChecked)
-<<<<<<< HEAD
-        self.log_exceptions = wx.CheckBox(self, label="log-exceptions")
-=======
         self.logExceptions = wx.CheckBox(self, label="log-exceptions")
->>>>>>> 658ed10a
         hboxTimeout.AddSpacer(30)
         hboxTimeout.Add(
             self.minhook, flag=wx.RIGHT | wx.ALIGN_CENTER_VERTICAL, border=5
         )
         hboxTimeout.Add(self.free, flag=wx.RIGHT | wx.ALIGN_CENTER_VERTICAL, border=5)
         hboxTimeout.Add(
-<<<<<<< HEAD
-            self.log_exceptions, flag=wx.RIGHT | wx.ALIGN_CENTER_VERTICAL, border=5
-=======
             self.logExceptions, flag=wx.RIGHT | wx.ALIGN_CENTER_VERTICAL, border=5
->>>>>>> 658ed10a
         )
 
         # analysis.conf editor
@@ -262,19 +243,11 @@
         self.flexDebuggerSizer.AddGrowableCol(1, 1)
 
         for i in range(4):
-<<<<<<< HEAD
-            self.debugger_controls[i] = self.AddDebuggerControls(i)
-
-        hboxBaseApi = wx.BoxSizer(wx.HORIZONTAL)
-        baseApiLabel = wx.StaticText(self.debuggerPane, label="base-on-api:")
-        self.baseApi = wx.TextCtrl(self.debuggerPane, size=(98, -1))
-=======
             self.debuggerControls[i] = self.AddDebuggerControls(i)
 
         hboxBaseApi = wx.BoxSizer(wx.HORIZONTAL)
         baseApiLabel = wx.StaticText(self.debuggerPane, label="base-on-api:")
         self.baseApi = wx.TextCtrl(self.debuggerPane, size=wx.Size(98, -1))
->>>>>>> 658ed10a
         hboxBaseApi.Add(
             baseApiLabel, flag=wx.RIGHT | wx.ALIGN_CENTER_VERTICAL, border=5
         )
@@ -282,11 +255,7 @@
 
         hboxBreakRet = wx.BoxSizer(wx.HORIZONTAL)
         breakRetLabel = wx.StaticText(self.debuggerPane, label="break-on-return:")
-<<<<<<< HEAD
-        self.apiList = wx.TextCtrl(self.debuggerPane, size=(158, -1))
-=======
         self.apiList = wx.TextCtrl(self.debuggerPane, size=wx.Size(158, -1))
->>>>>>> 658ed10a
         hboxBreakRet.Add(
             breakRetLabel, flag=wx.RIGHT | wx.ALIGN_CENTER_VERTICAL, border=5
         )
@@ -294,21 +263,12 @@
 
         hboxCount = wx.BoxSizer(wx.HORIZONTAL)
         countLabel = wx.StaticText(self.debuggerPane, label="Count:")
-<<<<<<< HEAD
-        self.debugCount = wx.TextCtrl(self.debuggerPane, size=(75, -1))
-=======
         self.debugCount = wx.TextCtrl(self.debuggerPane, size=wx.Size(75, -1))
->>>>>>> 658ed10a
         hboxCount.Add(countLabel, flag=wx.RIGHT | wx.ALIGN_CENTER_VERTICAL, border=5)
         hboxCount.Add(self.debugCount, flag=wx.ALIGN_CENTER_VERTICAL)
 
         hboxDepth = wx.BoxSizer(wx.HORIZONTAL)
         depthLabel = wx.StaticText(self.debuggerPane, label="Depth:")
-<<<<<<< HEAD
-        self.debugDepth = wx.TextCtrl(self.debuggerPane, size=(50, -1))
-        hboxDepth.Add(depthLabel, flag=wx.RIGHT | wx.ALIGN_CENTER_VERTICAL, border=5)
-        hboxDepth.Add(self.debugDepth, flag=wx.ALIGN_CENTER_VERTICAL)
-=======
         self.debugDepth = wx.TextCtrl(self.debuggerPane, size=wx.Size(50, -1))
         hboxDepth.Add(depthLabel, flag=wx.RIGHT | wx.ALIGN_CENTER_VERTICAL, border=5)
         hboxDepth.Add(self.debugDepth, flag=wx.ALIGN_CENTER_VERTICAL)
@@ -316,7 +276,6 @@
         self.idbgCheckbox = wx.CheckBox(self.debuggerPane, label="Interactive Debugger")
         self.idbgCheckbox.Bind(wx.EVT_CHECKBOX, self.OnIdbgChecked)
 
->>>>>>> 658ed10a
         self.yarascanDisable = wx.CheckBox(
             self.debuggerPane, label="Disable Monitor Yarascan"
         )
@@ -336,43 +295,6 @@
         self.flexDebuggerSizer.Add(self.yarascanDisable, proportion=0, flag=wx.EXPAND)
         self.flexDebuggerSizer.Add(
             hboxCount, proportion=0, flag=wx.ALIGN_CENTER_VERTICAL | wx.RIGHT, border=5
-<<<<<<< HEAD
-        )
-        self.flexDebuggerSizer.Add(hboxDepth, proportion=0, flag=wx.EXPAND)
-
-        debuggerVert = wx.BoxSizer(wx.VERTICAL)
-        debuggerVert.Add(self.flexDebuggerSizer, proportion=0, border=1)
-
-        yaraCollapsiblePane = wx.CollapsiblePane(
-            self.debuggerPane, label="Monitor Yara", style=wx.CP_DEFAULT_STYLE
-        )
-        yaraCollapsiblePane.Bind(
-            wx.EVT_COLLAPSIBLEPANE_CHANGED, self.OnCollapsiblePaneChanged
-        )
-        yaraPane = yaraCollapsiblePane.GetPane()
-
-        self.yaraRule = wx.TextCtrl(
-            yaraPane, style=wx.TE_MULTILINE | wx.HSCROLL | wx.VSCROLL, size=(-1, 200)
-        )
-        self.yaraRule.SetValue(YARARULE)
-        yaraSaveBtn = wx.Button(yaraPane, label="Save Rule")
-        yaraSaveBtn.Bind(wx.EVT_BUTTON, self.OnYaraSave)
-        yaraDeleteBtn = wx.Button(yaraPane, label="Delete Rule")
-        yaraDeleteBtn.Bind(wx.EVT_BUTTON, self.OnYaraDelete)
-
-        hboxYara = wx.BoxSizer(wx.HORIZONTAL)
-        hboxYara.Add(yaraSaveBtn, flag=wx.EXPAND | wx.ALL, border=5)
-        hboxYara.Add(yaraDeleteBtn, flag=wx.EXPAND | wx.ALL, border=5)
-
-        vboxYara = wx.BoxSizer(wx.VERTICAL)
-        vboxYara.Add(self.yaraRule, proportion=1, flag=wx.EXPAND | wx.ALL, border=5)
-        vboxYara.Add(hboxYara, flag=wx.ALIGN_RIGHT | wx.ALL, border=5)
-
-        yaraPane.SetSizer(vboxYara)
-        debuggerVert.Add(yaraCollapsiblePane, flag=wx.EXPAND | wx.ALL, border=10)
-        self.debuggerPane.SetSizer(debuggerVert)
-
-=======
         )
         self.flexDebuggerSizer.Add(hboxDepth, proportion=0, flag=wx.EXPAND)
         self.flexDebuggerSizer.Add(
@@ -414,7 +336,6 @@
         debuggerVert.Add(yaraCollapsiblePane, flag=wx.EXPAND | wx.ALL, border=10)
         self.debuggerPane.SetSizer(debuggerVert)
 
->>>>>>> 658ed10a
         # Launch and kill
         hbox5 = wx.BoxSizer(wx.HORIZONTAL)
         self.launchAnalyzerBtn = wx.Button(self, label="Launch")
@@ -539,11 +460,7 @@
             self.debuggerPane, style=wx.CB_READONLY, choices=["RVA", "VA", "ep"], value="RVA"
         )
         hexLabel = wx.StaticText(self.debuggerPane, label=": 0x")
-<<<<<<< HEAD
-        addrTextCtrl = wx.TextCtrl(self.debuggerPane, size=(75, -1))
-=======
         addrTextCtrl = wx.TextCtrl(self.debuggerPane, size=wx.Size(75, -1))
->>>>>>> 658ed10a
         hboxBp.Add(
             bpType, proportion=0, flag=wx.ALIGN_CENTER_VERTICAL | wx.RIGHT, border=5
         )
@@ -565,11 +482,7 @@
         )
         actionDropdown.AppendItems(DEBUGACTIONS)
         colon = wx.StaticText(self.debuggerPane, label=":")
-<<<<<<< HEAD
-        valueTextCtrl = wx.TextCtrl(self.debuggerPane, size=(100, -1))
-=======
         valueTextCtrl = wx.TextCtrl(self.debuggerPane, size=wx.Size(100, -1))
->>>>>>> 658ed10a
         hboxAction.Add(
             actionLabel,
             proportion=0,
@@ -582,22 +495,14 @@
 
         hboxCount = wx.BoxSizer(wx.HORIZONTAL)
         countLabel = wx.StaticText(self.debuggerPane, label=f"count{index}: ")
-<<<<<<< HEAD
-        countTextCtrl = wx.TextCtrl(self.debuggerPane, size=(75, -1))
-=======
         countTextCtrl = wx.TextCtrl(self.debuggerPane, size=wx.Size(75, -1))
->>>>>>> 658ed10a
         hboxCount.Add(
             countLabel, proportion=0, flag=wx.ALIGN_CENTER_VERTICAL | wx.RIGHT, border=0
         )
         hboxCount.Add(countTextCtrl, proportion=0, flag=wx.EXPAND)
         hboxCount.AddSpacer(20)
         hcLabel = wx.StaticText(self.debuggerPane, label=f"hc{index}: ")
-<<<<<<< HEAD
-        hcTextCtrl = wx.TextCtrl(self.debuggerPane, size=(35, -1))
-=======
         hcTextCtrl = wx.TextCtrl(self.debuggerPane, size=wx.Size(35, -1))
->>>>>>> 658ed10a
         hboxCount.Add(
             hcLabel, proportion=0, flag=wx.ALIGN_CENTER_VERTICAL | wx.RIGHT, border=0
         )
@@ -724,13 +629,8 @@
             log.error(f"Failed to sflock_ident due to {e}")
             tmpPackage = ""
 
-<<<<<<< HEAD
-        if tmp_package and tmp_package in SANDBOXPACKAGES:
-            if tmp_package in ("iso", "udf", "vhd"):
-=======
         if tmpPackage and tmpPackage in SANDBOXPACKAGES:
             if tmpPackage in ("iso", "udf", "vhd"):
->>>>>>> 658ed10a
                 package = "archive"
             else:
                 package = tmpPackage
@@ -804,17 +704,12 @@
             self.analyzer = Analyzer()
             self.analyzer.prepare()
             mainFrame = self.GetMainFrame()
-<<<<<<< HEAD
-            size = mainFrame.GetSize()
-            position = mainFrame.GetPosition()
-=======
             width, height = mainFrame.GetSize()
             size = wx.Size(int(width * 2), height)
             position = mainFrame.GetPosition()
             if self.idbg:
                 self.dbgConsole = DebugConsole(self, "Debug Console", position, size)
                 self.dbgConsole.launch()
->>>>>>> 658ed10a
             timerWindow = CountdownTimer(self, self.countdown, position, size)
             timerWindow.Show()
             self.StartAnalyzerThread(self.analyzer)
@@ -835,10 +730,7 @@
         filename = str(self.target)
         conf = self.analysisEditor.GetValue()
         userOptions = self.optionsCtrl.GetValue()
-<<<<<<< HEAD
-=======
         timeout = int(self.timeoutInput.GetValue())
->>>>>>> 658ed10a
         sep = ","
         if userOptions == "option1=value, option2=value, etc...":
             userOptions = ""
@@ -852,22 +744,12 @@
         if self.free.GetValue():
             userOptions += f"{sep}free=1"
             sep = ","
-<<<<<<< HEAD
-        if self.log_exceptions.GetValue():
-=======
         if self.logExceptions.GetValue():
->>>>>>> 658ed10a
             userOptions += f"{sep}log-exceptions=1"
             sep = ","
         if self.curDir:
             curdir = Path(filename).parent
             userOptions += f"{sep}curdir={curdir}"
-<<<<<<< HEAD
-
-        conf += f"\nenforce_timeout = {self.enforceTimeout}"
-        self.countdown = int(self.timeoutInput.GetValue())
-        conf += f"\ntimeout = {self.timeoutInput.GetValue()}"
-=======
             sep = ","
         if self.idbg:
             userOptions += f"{sep}idbg=1"
@@ -877,7 +759,6 @@
         conf += f"\nenforce_timeout = {self.enforceTimeout}"
         self.countdown = timeout
         conf += f"\ntimeout = {timeout}"
->>>>>>> 658ed10a
         debuggerOptions = self.GetDebuggerOptions()
         conf += f"\nfile_name = {filename}"
         conf += f"\nclock = {formattedDatetime}"
@@ -888,11 +769,7 @@
     def GetDebuggerOptions(self):
         opts = []
         for i in range(4):
-<<<<<<< HEAD
-            bpType, addrType, addr, action, value, count, hc = self.debugger_controls[i]
-=======
             bpType, addrType, addr, action, value, count, hc = self.debuggerControls[i]
->>>>>>> 658ed10a
             optstring = ""
             bpType = bpType.GetValue()
             addrType = addrType.GetValue()
@@ -1044,12 +921,9 @@
         else:
             self.minhook.Enable()
 
-<<<<<<< HEAD
-=======
     def OnIdbgChecked(self, event):
         self.idbg = self.idbgCheckbox.GetValue()
 
->>>>>>> 658ed10a
     def OnYaraSave(self, event):
         yaraText = self.yaraRule.GetValue()
         savePath = Path(self.capesoloRoot) / "data" / "yara" / "DebuggerRule.yar"
